from sqlalchemy import (
    Column,
    Index,
    ForeignKey,
    Integer,
    Text,
    UnicodeText,
    DateTime,

    )

from sqlalchemy.ext.declarative import declarative_base

from sqlalchemy.orm import (
    scoped_session,
    sessionmaker,
    relationship,
    backref,
    )

import transaction

from zope.sqlalchemy import ZopeTransactionExtension

DBSession = scoped_session(sessionmaker(extension=ZopeTransactionExtension(), expire_on_commit=False))
Base = declarative_base()

class CreationMixin():

    @classmethod
    def add(cls, **kwargs):
        with transaction.manager:
            thing = cls(**kwargs)
            DBSession.add(thing)
            transaction.commit()
        return thing

    @classmethod
    def get_all(cls):
        with transaction.manager:
            things = DBSession.query(
                cls,
            ).all()
            #retThings = []
            #for t in things:
            #    retThings.append(t.to_dict())
        #return retThings
        return things

    @classmethod
    def get_by_id(cls, id):
        with transaction.manager:
            thing = DBSession.query(
                cls,
            ).filter(
                cls.id == id,
            ).first()
        return thing

    @classmethod
    def delete_by_id(cls, id):
        with transaction.manager:
            thing = cls.get_by_id(id)
            if not thing is None:
                DBSession.delete(thing)
            transaction.commit()
        return thing

    @classmethod
    def update_by_id(cls, id, **kwargs):
        print '\nupdate_by_id(), args:'
        #print args
        with transaction.manager:
            keys = set(cls.__dict__)
            thing = cls.get_by_id(id)
            if not thing is None:
                for k in kwargs:
                    if k in keys:
                        setattr(thing, k, kwargs[k])
                DBSession.add(thing)
                transaction.commit()
        return thing

    @classmethod
    def reqkeys(cls):
        keys = []
        for key in cls.__table__.columns:
            if '__required__' in type(key).__dict__:
                keys.append(str(key).split('.')[1])
        return keys

class ReqColumn(Column):

    __required__ = True

class UserTypes(Base, CreationMixin):

    __tablename__ = 'user_types'

    id = Column(Integer, primary_key=True)
    name = ReqColumn(UnicodeText)
    description = ReqColumn(UnicodeText)
    value = ReqColumn(Integer)
    creation_datetime = Column(DateTime)

    def to_dict(self):
        resp = dict(
            id = self.id,
            name = self.name,
            description = self.description,
            value = self.value,
        )
        return resp

class Users(Base, CreationMixin):

    __tablename__ = 'users'

    id = Column(Integer, primary_key=True)
    unique = Column(Text)
    first = ReqColumn(UnicodeText)
    last = ReqColumn(UnicodeText)
    email = ReqColumn(UnicodeText)
    twitter = ReqColumn(UnicodeText)
    creation_datetime = Column(UnicodeText)
    last_longin_datetime = Column(UnicodeText)

    user_type_id = ReqColumn(ForeignKey('user_types.id'))

    organization_id = Column(ForeignKey('organizations.id'), nullable=True)

    def to_dict(self):
        resp = dict(
            id = self.id,
            first = self.first,
            last = self.last,
            email = self.email,
            user_type = self.user_type_id,
            organization_id = self.organization_id,
        )
        return resp

class Comments(Base, CreationMixin):

    __tablename__ = 'comments'

    id = Column(Integer, primary_key=True)
    subject = ReqColumn(UnicodeText)
    contents = ReqColumn(UnicodeText)
    creation_datetime = Column(DateTime)

    parent_comment_id = ReqColumn(Integer, ForeignKey('comments.id'))

    author_id = ReqColumn(Integer, ForeignKey('users.id'))

    organization_id = Column(ForeignKey('organizations.id'), nullable=True)
    people_id = Column(ForeignKey('people.id'), nullable=True)
    recording_id = Column(ForeignKey('recordings.id'), nullable=True)
    howto_id = Column(ForeignKey('howtos.id'), nullable=True)
    blog_id = Column(ForeignKey('blogs.id'), nullable=True)

    def to_dict(self):
        resp = dict(
            id = self.id,
            subject = self.subject,
            contents = self.contents,
            creation_datetime = str(self.creation_datetime),
            parent_comment_id = self.parent_comment_id,
            author_id = self.author_id,
        )
        return resp

    @classmethod
    def get_by_organization_id(cls, id):
        with transaction.manager:
            comments = DBSession.query(
                Comments,
            ).filter(
                Comments.organization_id == id,
            ).all()
        return comments

    @classmethod
    def get_by_people_id(cls, id):
        with transaction.manager:
            comments = DBSession.query(
                Comments,
            ).filter(
                Comments.people_id == id,
            ).all()
        return comments

    @classmethod
    def get_by_recording_id(cls, id):
        with transaction.manager:
            comments = DBSession.query(
                Comments,
            ).filter(
                Comments.recording_id == id,
            ).all()
        return comments

    @classmethod
    def get_by_howto_id(cls, id):
        with transaction.manager:
            comments = DBSession.query(
                Comments,
            ).filter(
                Comments.howto_id == id,
            ).all()
        return comments

    @classmethod
    def get_by_blog_id(cls, id):
        with transaction.manager:
            comments = DBSession.query(
                Comments,
            ).filter(
                Comments.blog_id == id,
            ).all()
        return comments

class Organizations(Base, CreationMixin):

    __tablename__ = 'organizations'

    id = Column(Integer, primary_key=True)
    short_name = ReqColumn(UnicodeText)
    long_name = ReqColumn(UnicodeText)
    short_description = ReqColumn(UnicodeText)
    long_description = ReqColumn(UnicodeText)

    address_0 = ReqColumn(UnicodeText)
    address_1 = ReqColumn(UnicodeText)
    city = ReqColumn(UnicodeText)
    state = ReqColumn(UnicodeText)
    zipcode = ReqColumn(UnicodeText)

    phone = ReqColumn(UnicodeText)
    fax = ReqColumn(UnicodeText)
    primary_website = ReqColumn(UnicodeText)
    secondary_website = ReqColumn(UnicodeText)

    creation_datetime = Column(DateTime)

    def to_dict(self):
        resp = dict(
            id = self.id,
            short_name = self.short_name,
            long_name = self.long_name,
            short_description = self.short_description,
            long_description = self.long_description,
            address_0 = self.address_0,
            address_1 = self.address_1,
            city = self.city,
            state = self.state,
            zipcode = self.zipcode,
            phone = self.phone,
            fax = self.fax,
            primary_website = self.primary_website,
            secondary_website = self.secondary_website,
            creation_datetime = str(self.creation_datetime),
        )
        return resp

class PlaylistAssignments(Base, CreationMixin):

    __tablename__ = 'playlist_assignments'

    id = Column(Integer, primary_key=True)
    playlist_id = Column(Integer, ForeignKey('playlists.id'))
    recording_id = ReqColumn(Integer, ForeignKey('recordings.id'))

    creation_datetime = Column(DateTime)

    @classmethod
    def delete_by_playlist_id_and_recording_id(cls, pid, rid):
        success = False
        with transaction.manager:
            playlist = DBSession.query(
                PlaylistAssignments,
            ).filter(
                PlaylistAssignments.playlist_id == pid,
                PlaylistAssignment.recording_id == rid,
            ).first()
            if not playlist is None:
                DBSession.remove(playlist)
                transaction.commit()
                success = True
        return success

    def to_dict(self):
        resp = dict(
            id = self.id,
            playlist_id = self.playlist_id,
            recording_id = self.recording_id,
        )
        return resp

class Playlists(Base, CreationMixin):

    __tablename__ = 'playlists'

    id = Column(Integer, primary_key=True)
    author_id = Column(Integer, ForeignKey('people.id'))
    title = ReqColumn(UnicodeText)
    description = ReqColumn(UnicodeText)
    creation_datetime = Column(DateTime)

    recordings = relationship(
        "Recordings",
        secondary=PlaylistAssignments.__table__,
        backref="playlists",
    )

    @classmethod
    def get_by_owner_id(cls, id):
        with transaction.manager:
            playlists = DBSession.query(
                Playlists,
            ).filter(
                Playlists.author_id == id,
            ).all()
        return playlists

    @classmethod
    def remove_recording_ny_id(cls, pid, rid):
        with transaction.manager:
            assignment = DBSession.query(
                PlaylistAssignments,
            ).filter(
                PlaylistAssignments.playlist_id == pid,
                PlaylistAssignments.recording_id == rid,
            ).first()
            DBSession.delete(assignment)

    @classmethod
    def get_recordings_by_playlist_id(self, id):
        with transaction.manager:
            recordings = DBSession.query(
                Recordings,
            ).filter(
                Recordings.id == id,
            ).first()
            if recordings is None:
                recordings = []
            if not isinstance(recordings, list):
                recordings = [recordings]
        return recordings

    def to_dict(self):
        resp = dict(
            id = self.id,
            author_id = self.author_id,
            title = self.title,
            # This should cause a LEFT JOIN against the many-to-many
            # recording_assignments table, and get the recordings
            # that are associated with the playlist
            #recordings = [r.to_dict() for r in self.recordings]
            recordings = [r.to_dict() for r in Playlists.get_recordings_by_playlist_id(self.id)],
        )
        return resp

class People(Base, CreationMixin):

    __tablename__= 'people'

    id = Column(Integer, primary_key=True)
    first = ReqColumn(UnicodeText)
    last = ReqColumn(UnicodeText)
    address_0 = ReqColumn(UnicodeText)
    address_1 = ReqColumn(UnicodeText)
    city = ReqColumn(UnicodeText)
    state = ReqColumn(UnicodeText)
    zipcode = ReqColumn(UnicodeText)
    phone = ReqColumn(UnicodeText)
    fax = ReqColumn(UnicodeText)
    primary_website = ReqColumn(UnicodeText)
    secondary_website = ReqColumn(UnicodeText)
    creation_datetime = Column(DateTime)

    # these should probably be brough out into a seperate table as
    # many to one so we don't have to keep adding colyumns ...
    twitter = ReqColumn(UnicodeText)
    facebook = ReqColumn(UnicodeText)
    instagram = ReqColumn(UnicodeText)
<<<<<<< HEAD
    periscope = ReqColumn(UnicodeText)
    
=======
    parascope = ReqColumn(UnicodeText)

>>>>>>> d841d256
    user_id = ReqColumn(ForeignKey('users.id'), nullable=True)

    organization_id = Column(ForeignKey('organizations.id'), nullable=True)

    def to_dict(self):
        resp = dict(
            id = self.id,
            first = self.first,
            address_0 = self.address_0,
            address_1 = self.address_1,
            city = self.city,
            state = self.state,
            zipcode = self.zipcode,
            phone = self.phone,
            fax = self.fax,
            primary_website = self.primary_website,
            secondary_website = self.secondary_website,
            creation_datetime = str(self.creation_datetime),

            # see note on definitions
            twitter = self.twitter,
            facebook = self.facebook,
            instagram = self.instagram,
<<<<<<< HEAD
            periscope = self.periscope,
            
=======
            parascope = self.parascope,

>>>>>>> d841d256
            user_id = self.user_id,
            organization_id = self.organization_id,
        )
        return resp

    @classmethod
    def get_by_organization_id(cls, id):
        with transaction.manager:
            people = DBSession.query(
                People,
            ).filter(
                People.organization_id == id,
            ).all()
        return people

class Recordings(Base, CreationMixin):

    __tablename__= 'recordings'

    id = Column(Integer, primary_key=True)
    title = ReqColumn(UnicodeText)
    url = ReqColumn(UnicodeText)
    recorded_datetime = ReqColumn(DateTime)
    creation_datetime = Column(DateTime)

    organization_id = Column(Integer, ForeignKey('organizations.id'))

    def to_dict(self):
        resp = dict(
            id = self.id,
            title = self.title,
            url = self.url,
            recorded_datetime = str(self.recorded_datetime),
            creation_datetime = str(self.creation_datetime),
            organization_id = self.organization_id,
        )
        return resp

    @classmethod
    def get_by_organization_id(cls, id):
        with transaction.manager:
            recordings = DBSession.query(
                Recordings,
            #    RecordingCategories,
            ).filter(
                Recordings.organization_id == id,
            #).join(
            #    RecordingCategoryAssignments,
            ).all()
        return recordings

class RecordingCategories(Base, CreationMixin):

    __tablename__ = 'recording_categories'

    id = Column(Integer, primary_key=True)
    name = ReqColumn(UnicodeText)
    short_description = ReqColumn(UnicodeText)
    long_description = ReqColumn(UnicodeText)
    creation_datetime = Column(DateTime)

    def to_dict(self):
        resp = dict(
            id = self.id,
            name = self.name,
            short_description = self.short_description,
            long_description = self.long_description,
            creation_datetime = str(self.creation_datetime),
        )
        return resp

class RecordingCategoryAssignments(Base, CreationMixin):

    __tablename__ = 'recording_category_assignments'

    id = Column(Integer, primary_key=True)
    recording_category_id = ReqColumn(Integer, ForeignKey('recording_categories.id'))
    recording_id = ReqColumn(Integer, ForeignKey('recordings.id'))
    creation_datetime = Column(DateTime)

    def to_dict(self):
        resp = dict(
            id = self.id,
            recording_category_id = self.recording_category_id,
            recording_id = self.recording_id,
            creation_datetime = str(self.creation_datetime),
        )
        return resp

class Howtos(Base, CreationMixin):

    __tablename__ = 'howtos'

    id = Column(Integer, primary_key=True)
    title = ReqColumn(UnicodeText)
    contents = ReqColumn(UnicodeText)
    creation_datetime = Column(DateTime)
    edit_datetime = Column(DateTime)
    tags = ReqColumn(UnicodeText)

    def to_dict(self):
        resp = dict(
            id = self.id,
            title = self.title,
            contents = self.contents,
            creation_datetime = str(self.creation_datetime),
            edit_datetime = self.edit_datetime,
            tags = self.tags,
        )
        return resp

class HowtoCategories(Base, CreationMixin):

    __tablename__ = 'howto_categories'

    id = Column(Integer, primary_key=True)
    name = ReqColumn(UnicodeText)
    short_description = ReqColumn(UnicodeText)
    long_description = ReqColumn(UnicodeText)
    creation_datetime = Column(DateTime)

    def to_dict(self):
        resp = dict(
            id = self.id,
            name = self.name,
            short_description = self.short_description,
            long_description = self.long_description,
            creation_datetime = str(self.creation_datetime),
        )
        return resp

class HowtoCategoryAssignments(Base, CreationMixin):

    __tablename__ = 'howto_category_assignments'

    id = Column(Integer, primary_key=True)
    howto_category_id = ReqColumn(Integer, ForeignKey('howto_categories.id'))
    howto_id = ReqColumn(Integer, ForeignKey('howtos.id'))
    creation_datetime = Column(DateTime)

    def to_dict(self):
        resp = dict(
            id = self.id,
            howto_category_id = self.howto_category_id,
            howto_id = self.howto_id,
            creation_datetime = str(self.creation_datetime),
        )
        return resp

class Blogs(Base, CreationMixin):

    __tablename__ = 'blogs'

    id = Column(Integer, primary_key=True)
    title = ReqColumn(UnicodeText)
    contents = ReqColumn(UnicodeText)
    creation_datetime = Column(DateTime)
    edit_datetime = Column(DateTime)
    tags = ReqColumn(UnicodeText)

    author_id = Column(ForeignKey('users.id'))

    def to_dict(self):
        resp = dict(
            id = self.id,
            title = self.title,
            contents = self.contents,
            creation_datetime = str(self.creation_datetime),
            edit_datetime = self.edit_datetime,
            tags = self.tags,
            author_id = self.author_id,
        )
        return resp<|MERGE_RESOLUTION|>--- conflicted
+++ resolved
@@ -384,13 +384,8 @@
     twitter = ReqColumn(UnicodeText)
     facebook = ReqColumn(UnicodeText)
     instagram = ReqColumn(UnicodeText)
-<<<<<<< HEAD
     periscope = ReqColumn(UnicodeText)
     
-=======
-    parascope = ReqColumn(UnicodeText)
-
->>>>>>> d841d256
     user_id = ReqColumn(ForeignKey('users.id'), nullable=True)
 
     organization_id = Column(ForeignKey('organizations.id'), nullable=True)
@@ -414,13 +409,7 @@
             twitter = self.twitter,
             facebook = self.facebook,
             instagram = self.instagram,
-<<<<<<< HEAD
             periscope = self.periscope,
-            
-=======
-            parascope = self.parascope,
-
->>>>>>> d841d256
             user_id = self.user_id,
             organization_id = self.organization_id,
         )
